# Radius AI Agent Toolkit - Model Context Protocol Adapter

This adapter provides integration between the Radius AI Agent Toolkit and the Model Context Protocol (MCP), allowing you to easily add Radius capabilities to AI agents using models like Claude that support the MCP.

This package is part of the [Radius AI Agent Toolkit](https://github.com/radiustechsystems/ai-agent-toolkit), which provides tools for integrating AI agents with the Radius platform.

## Installation

```bash
# Install this specific package
npm install @radiustechsystems/ai-agent-adapter-model-context-protocol

# Required peer dependencies
npm install @radiustechsystems/ai-agent-core
npm install zod-to-json-schema
```

## Prerequisites
<<<<<<< HEAD

- Node.js >=20.12.2 <23
- A server setup that implements the Model Context Protocol
- Radius wallet setup with a funded account

## Usage

```typescript
import { getOnChainTools } from "@radiustechsystems/ai-agent-adapter-model-context-protocol";
import { createRadiusWallet, sendETH } from "@radiustechsystems/ai-agent-wallet";
import * as dotenv from "dotenv";

// Load environment variables
dotenv.config();

// 1. Create a Radius wallet (always validate your environment variables)
const rpcUrl = process.env.RPC_PROVIDER_URL;
const privateKey = process.env.WALLET_PRIVATE_KEY;

if (!rpcUrl || !privateKey) {
  console.warn("WARNING: Missing required environment variables");
  console.warn("RPC_PROVIDER_URL and WALLET_PRIVATE_KEY must be set");
}

const wallet = await createRadiusWallet({
  rpcUrl,
  privateKey
});

// Get wallet address
const address = await wallet.getAddress();
console.log(`Wallet address: ${address}`);

=======

- Node.js >=20.12.2 <23
- A server setup that implements the Model Context Protocol
- Radius wallet setup with a funded account

## Usage

```typescript
import { getOnChainTools } from "@radiustechsystems/ai-agent-adapter-model-context-protocol";
import { createRadiusWallet, sendETH } from "@radiustechsystems/ai-agent-wallet";
import { erc20, USDC } from "@radiustechsystems/ai-agent-plugin-erc20";

// 1. Create a Radius wallet
const wallet = await createRadiusWallet({
  rpcUrl: process.env.RPC_PROVIDER_URL,
  privateKey: process.env.WALLET_PRIVATE_KEY
});

>>>>>>> 89725738
// 2. Configure the tools for Model Context Protocol
const { listOfTools, toolHandler } = await getOnChainTools({
  wallet,
  plugins: [
    sendETH(), // Enable ETH transfers
<<<<<<< HEAD
  ]
});

// 3. Get the available tools
const tools = listOfTools();
console.log(`Configured ${tools.length} tools for Model Context Protocol`);
tools.forEach(tool => {
  console.log(` - ${tool.name}: ${tool.description}`);
});

// 4. Example of using toolHandler directly (for testing)
const toolName = 'get_address';
try {
  const result = await toolHandler(toolName, {});
  console.log(`Tool result: ${JSON.stringify(result, null, 2)}`);
} catch (error: any) {
  console.error(`Tool execution error: ${error.message || String(error)}`);
}

// 5. Use in your MCP server implementation
// In your Express/Fastify/etc. server:
=======
    erc20({ tokens: [USDC] }) // Enable ERC20 token operations
  ]
});

// 3. Use in your MCP server implementation
>>>>>>> 89725738
app.post('/tools', (req, res) => {
  // Return list of available tools
  res.json(listOfTools());
});

app.post('/tools/:name', async (req, res) => {
  try {
    // Handle tool execution
    const result = await toolHandler(req.params.name, req.body);
    res.json(result);
  } catch (error) {
    res.status(400).json({ error: error.message });
  }
});
```

<<<<<<< HEAD
If you want to include ERC20 token support, you would add:

```typescript
import { erc20, USDC } from "@radiustechsystems/ai-agent-plugin-erc20";

// Then in the plugins array:
const { listOfTools, toolHandler } = await getOnChainTools({
  wallet,
  plugins: [
    sendETH(), 
    erc20({ tokens: [USDC] }) // Add ERC20 token support
  ]
});
```

=======
>>>>>>> 89725738
## API Reference

### `getOnChainTools(options)`

Creates tool handlers compatible with the Model Context Protocol that provide access to configured Radius features.

**Parameters:**
<<<<<<< HEAD

- `options.wallet` (WalletClientBase): A Radius wallet instance
- `options.plugins` (Array): Array of plugin instances to enable

**Returns:**

=======

- `options.wallet` (WalletClientBase): A Radius wallet instance
- `options.plugins` (Array): Array of plugin instances to enable

**Returns:**

>>>>>>> 89725738
- An object containing:
  - `listOfTools()`: Function that returns tool definitions in MCP format
  - `toolHandler(name, parameters)`: Function that executes a tool and returns the result in MCP format

<<<<<<< HEAD
**Default Tools:**

The `getOnChainTools` function automatically provides the following wallet-related tools:

- `get_address`: Get the address of the wallet
- `get_chain`: Get the chain of the wallet
- `get_balance`: Get the balance of an address
- `sign_message`: Sign a message with the wallet
- `simulate_transaction`: Simulate a transaction to check if it would succeed
- `resolve_address`: Resolve an ENS name to an address
- `get_transaction_status`: Check the status of a transaction

**Response Format:**

Tool results are formatted according to the Model Context Protocol specification:

```typescript
interface ToolResponse {
  content: Array<{
    type: 'text' | 'image';
    text?: string;
    image_url?: string;
  }>;
}
```

=======
>>>>>>> 89725738
**Example:**

```typescript
const { listOfTools, toolHandler } = await getOnChainTools({
  wallet,
  plugins: [
    sendETH(),
    erc20({ tokens: [USDC] })
  ]
});
```

## Integration Examples

<<<<<<< HEAD
For examples of how to integrate this adapter with an MCP server, see:

- [Model Context Protocol Example](https://github.com/radiustechsystems/ai-agent-toolkit/tree/main/typescript/test-examples/model-context-protocol-example.ts) - Simple example demonstrating MCP integration
- [Vercel AI Micropayments Example](https://github.com/radiustechsystems/ai-agent-toolkit/tree/main/typescript/examples/micropayments/vercel-ai) (Similar concept, but with Vercel AI SDK)

## Troubleshooting

### Error: Tool Not Found

If you encounter an error about a tool not being found:

1. Check that the tool name exactly matches what is returned by `listOfTools()`
2. Verify that the tool is provided by one of your enabled plugins
3. Remember that tool names are case-sensitive and use snake_case format

### Error: Missing Parameters

If a tool execution fails with a parameter error:

1. Check the tool's schema in `listOfTools()` to see the required parameters
2. Ensure all required parameters are included in the request body
3. Verify parameter types match what is expected (e.g., numbers for amounts, strings for addresses)

=======
For a conceptual example of how to integrate this adapter with an MCP server, see:

- [Vercel AI Micropayments Example](https://github.com/radiustechsystems/ai-agent-toolkit/tree/main/typescript/examples/micropayments/vercel-ai) (Similar concept, but with Vercel AI SDK)

>>>>>>> 89725738
## Related Packages

- [@radiustechsystems/ai-agent-core](https://github.com/radiustechsystems/ai-agent-toolkit/tree/main/typescript/packages/core): Core abstractions and base classes
- [@radiustechsystems/ai-agent-wallet](https://github.com/radiustechsystems/ai-agent-toolkit/tree/main/typescript/packages/wallets): Wallet functionality
- [@radiustechsystems/ai-agent-plugin-erc20](https://github.com/radiustechsystems/ai-agent-toolkit/tree/main/typescript/packages/plugins/erc20): ERC20 token operations
- [@radiustechsystems/ai-agent-adapter-vercel-ai](https://github.com/radiustechsystems/ai-agent-toolkit/tree/main/typescript/packages/adapters/vercel-ai): Vercel AI adapter

## Resources

- [Website](https://radiustech.xyz/)
- [Testnet Access](https://docs.radiustech.xyz/radius-testnet-access)
- [GitHub Issues](https://github.com/radiustechsystems/ai-agent-toolkit/issues)
- [Changelog](https://github.com/radiustechsystems/ai-agent-toolkit/blob/main/CHANGELOG.md)

## Contributing

Please see the [Contributing Guide](https://github.com/radiustechsystems/ai-agent-toolkit/blob/main/CONTRIBUTING.md) for detailed information about contributing to this toolkit.

## License

This project is licensed under the [MIT License](https://github.com/radiustechsystems/ai-agent-toolkit/blob/main/LICENSE).<|MERGE_RESOLUTION|>--- conflicted
+++ resolved
@@ -16,7 +16,6 @@
 ```
 
 ## Prerequisites
-<<<<<<< HEAD
 
 - Node.js >=20.12.2 <23
 - A server setup that implements the Model Context Protocol
@@ -50,32 +49,11 @@
 const address = await wallet.getAddress();
 console.log(`Wallet address: ${address}`);
 
-=======
-
-- Node.js >=20.12.2 <23
-- A server setup that implements the Model Context Protocol
-- Radius wallet setup with a funded account
-
-## Usage
-
-```typescript
-import { getOnChainTools } from "@radiustechsystems/ai-agent-adapter-model-context-protocol";
-import { createRadiusWallet, sendETH } from "@radiustechsystems/ai-agent-wallet";
-import { erc20, USDC } from "@radiustechsystems/ai-agent-plugin-erc20";
-
-// 1. Create a Radius wallet
-const wallet = await createRadiusWallet({
-  rpcUrl: process.env.RPC_PROVIDER_URL,
-  privateKey: process.env.WALLET_PRIVATE_KEY
-});
-
->>>>>>> 89725738
 // 2. Configure the tools for Model Context Protocol
 const { listOfTools, toolHandler } = await getOnChainTools({
   wallet,
   plugins: [
     sendETH(), // Enable ETH transfers
-<<<<<<< HEAD
   ]
 });
 
@@ -97,13 +75,6 @@
 
 // 5. Use in your MCP server implementation
 // In your Express/Fastify/etc. server:
-=======
-    erc20({ tokens: [USDC] }) // Enable ERC20 token operations
-  ]
-});
-
-// 3. Use in your MCP server implementation
->>>>>>> 89725738
 app.post('/tools', (req, res) => {
   // Return list of available tools
   res.json(listOfTools());
@@ -120,7 +91,6 @@
 });
 ```
 
-<<<<<<< HEAD
 If you want to include ERC20 token support, you would add:
 
 ```typescript
@@ -136,8 +106,6 @@
 });
 ```
 
-=======
->>>>>>> 89725738
 ## API Reference
 
 ### `getOnChainTools(options)`
@@ -145,26 +113,16 @@
 Creates tool handlers compatible with the Model Context Protocol that provide access to configured Radius features.
 
 **Parameters:**
-<<<<<<< HEAD
 
 - `options.wallet` (WalletClientBase): A Radius wallet instance
 - `options.plugins` (Array): Array of plugin instances to enable
 
 **Returns:**
 
-=======
-
-- `options.wallet` (WalletClientBase): A Radius wallet instance
-- `options.plugins` (Array): Array of plugin instances to enable
-
-**Returns:**
-
->>>>>>> 89725738
 - An object containing:
   - `listOfTools()`: Function that returns tool definitions in MCP format
   - `toolHandler(name, parameters)`: Function that executes a tool and returns the result in MCP format
 
-<<<<<<< HEAD
 **Default Tools:**
 
 The `getOnChainTools` function automatically provides the following wallet-related tools:
@@ -191,8 +149,6 @@
 }
 ```
 
-=======
->>>>>>> 89725738
 **Example:**
 
 ```typescript
@@ -207,10 +163,8 @@
 
 ## Integration Examples
 
-<<<<<<< HEAD
 For examples of how to integrate this adapter with an MCP server, see:
 
-- [Model Context Protocol Example](https://github.com/radiustechsystems/ai-agent-toolkit/tree/main/typescript/test-examples/model-context-protocol-example.ts) - Simple example demonstrating MCP integration
 - [Vercel AI Micropayments Example](https://github.com/radiustechsystems/ai-agent-toolkit/tree/main/typescript/examples/micropayments/vercel-ai) (Similar concept, but with Vercel AI SDK)
 
 ## Troubleshooting
@@ -231,12 +185,6 @@
 2. Ensure all required parameters are included in the request body
 3. Verify parameter types match what is expected (e.g., numbers for amounts, strings for addresses)
 
-=======
-For a conceptual example of how to integrate this adapter with an MCP server, see:
-
-- [Vercel AI Micropayments Example](https://github.com/radiustechsystems/ai-agent-toolkit/tree/main/typescript/examples/micropayments/vercel-ai) (Similar concept, but with Vercel AI SDK)
-
->>>>>>> 89725738
 ## Related Packages
 
 - [@radiustechsystems/ai-agent-core](https://github.com/radiustechsystems/ai-agent-toolkit/tree/main/typescript/packages/core): Core abstractions and base classes
