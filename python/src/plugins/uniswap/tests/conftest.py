--- conflicted
+++ resolved
@@ -32,11 +32,7 @@
         "usdc": "0x51fCe89b9f6D4c530698f181167043e1bB4abf89",  # USDC on Radius testnet
         "usdt": "0xdAC17F958D2ee523a2206206994597C13D831ec7",  # USDT on Ethereum
         "dai": "0x6B175474E89094C44Da98b954EedeAC495271d0F",  # DAI on Ethereum
-<<<<<<< HEAD
-        "rad": "0x9aeEa4f3025940dBdbf6863C7e16a23Ea95272a4",   # RADUSD on Radius testnet
-=======
-        "rad": "0xB73AAc53149af16DADA10D7cC99a9c4Cb722e21E",   # RAD on Radius testnet
->>>>>>> c27c0456
+        "radusd": "0x9aeEa4f3025940dBdbf6863C7e16a23Ea95272a4",   # RADUSD on Radius testnet
     }
 
 
